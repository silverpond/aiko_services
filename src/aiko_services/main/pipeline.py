--- conflicted
+++ resolved
@@ -481,11 +481,8 @@
         self.share["element_count"] = self.pipeline_graph.element_count
         self.share["lifecycle"] = "ready"
 
-<<<<<<< HEAD
         self._thread_stream_data = local()
-=======
         self._create_frames_thread: Optional[Thread] = None
->>>>>>> 6d59ca2e
 
     # TODO: Better visualization of the Pipeline / PipelineElements details
         if False:
